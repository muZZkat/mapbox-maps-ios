import UIKit

internal protocol PinchGestureHandlerProtocol: GestureHandler {
    var rotateEnabled: Bool { get set }
    var behavior: PinchGestureBehavior { get set }
}

internal protocol PinchGestureHandlerImpl: AnyObject {
    func handleGesture(_ gestureRecognizer: UIPinchGestureRecognizer, state: UIGestureRecognizer.State)
}

/// `PinchGestureHandler` updates the map camera in response to a 2-touch
/// gesture that may consist of translation, scaling, and rotation
internal final class PinchGestureHandler: GestureHandler, PinchGestureHandlerProtocol {
    /// Whether pinch gesture can rotate map or not
    internal var rotateEnabled: Bool = true {
        didSet {
            impl1.rotateEnabled = rotateEnabled
            impl2.rotateEnabled = rotateEnabled
        }
    }

    internal var behavior: PinchGestureBehavior = .tracksTouchLocationsWhenPanningAfterZoomChange

    private var initialBehavior: PinchGestureBehavior?

    private let impl1: PinchGestureHandlerImpl1

    private let impl2: PinchGestureHandlerImpl2

    public var panEnabled: Bool = false
    public var rotateEnabled: Bool = false
    public var didZoom: Bool = false
    public var didRotate: Bool = false

    /// Initialize the handler which creates the panGestureRecognizer and adds to the view
    internal init(gestureRecognizer: UIPinchGestureRecognizer,
                  mapboxMap: MapboxMapProtocol) {
        self.impl1 = PinchGestureHandlerImpl1(mapboxMap: mapboxMap)
        self.impl2 = PinchGestureHandlerImpl2(mapboxMap: mapboxMap)
        super.init(gestureRecognizer: gestureRecognizer)
        gestureRecognizer.addTarget(self, action: #selector(handleGesture(_:)))
        impl1.delegate = self
        impl2.delegate = self
    }

    @objc private func handleGesture(_ gestureRecognizer: UIPinchGestureRecognizer) {
<<<<<<< HEAD
        guard let view = gestureRecognizer.view else {
            return
        }
        let pinchMidpoint = panEnabled ? gestureRecognizer.location(in: view) : mapboxMap.anchor
=======
        let effectiveBehavior: PinchGestureBehavior?
>>>>>>> a1b36f64

        let state = gestureRecognizer.state

        switch state {
        case .began:
            effectiveBehavior = behavior
            initialBehavior = behavior
        case .changed:
<<<<<<< HEAD
            // UIPinchGestureRecognizer sends a .changed event when the number
            // of touches decreases from 2 to 1. If this happens, we pause our
            // gesture handling.
            //
            // if a second touch goes down again before the gesture ends, we
            // resume and re-capture the initial state (except for zoom since
            // UIPinchGestureRecognizer provides continuity of scale values)
            guard gestureRecognizer.numberOfTouches == 2 else {
                initialPinchMidpoint = nil
                initialPinchAngle = nil
                initialCenter = nil
                initialBearing = nil
                return
            }
            guard let initialZoom = initialZoom else {
                return
            }
            // Using explicit self to help out older versions of Xcode (pre-12.5) to figure out the scope of these variables here. Bug: https://bugs.swift.org/browse/SR-8669
            let pinchAngle = self.pinchAngle(with: gestureRecognizer)
            guard let initialPinchMidpoint = initialPinchMidpoint,
                  let initialPinchAngle = initialPinchAngle,
                  let initialCenter = initialCenter,
                  let initialBearing = initialBearing else {
                self.initialPinchMidpoint = pinchMidpoint
                self.initialPinchAngle = pinchAngle
                self.initialCenter = mapboxMap.cameraState.center
                self.initialBearing = mapboxMap.cameraState.bearing
                return
            }
            
            let zoomIncrement = log2(gestureRecognizer.scale)
            if zoomIncrement > 0.1 || zoomIncrement < -0.1 {
                didZoom = true
            }
            
            var cameraOptions = CameraOptions()
            cameraOptions.center = initialCenter
            cameraOptions.zoom = initialZoom
            cameraOptions.bearing = initialBearing

            mapboxMap.setCamera(to: cameraOptions)

            if panEnabled {
                mapboxMap.dragStart(for: initialPinchMidpoint)
                let dragOptions = mapboxMap.dragCameraOptions(
                    from: initialPinchMidpoint,
                    to: pinchMidpoint)
                mapboxMap.setCamera(to: dragOptions)
                mapboxMap.dragEnd()
            }
            
            var rotationInDegrees = 0.0
            if rotateEnabled && (!didZoom || didRotate) {
                // the two angles will always be in the range [0, 2pi)
                // so the resulting rotation will be in the range (-2pi, 2pi)
                var rotation = pinchAngle - initialPinchAngle
                // if the rotation is negative, add 2pi so that the final
                // result is in the range [0, 2pi)
                if rotation < 0 {
                    rotation += 2 * .pi
                }
                // convert from radians to degrees and flip the sign since
                // the iOS coordinate system is flipped relative to the
                // coordinate system used for bearing in the map.
                rotationInDegrees = Double(rotation * 180.0 / .pi * -1)
                
                if  rotationInDegrees > -5.0 && rotationInDegrees < 5.0 {
                    rotationInDegrees = 0
                } else {
                    didRotate = true
                }
                
            }
            
            mapboxMap.setCamera(
                to: CameraOptions(
                    anchor: pinchMidpoint,
                    zoom: initialZoom + zoomIncrement,
                    bearing: initialBearing + rotationInDegrees))
        case .ended, .cancelled:
            initialPinchMidpoint = nil
            initialPinchAngle = nil
            initialCenter = nil
            initialZoom = nil
            initialBearing = nil
            didZoom = false
            didRotate = false
            delegate?.gestureEnded(for: .pinch, willAnimate: false)
=======
            effectiveBehavior = initialBehavior
        case .cancelled, .ended:
            effectiveBehavior = initialBehavior
            initialBehavior = nil
>>>>>>> a1b36f64
        default:
            effectiveBehavior = nil
        }

        let impl: PinchGestureHandlerImpl?

        switch effectiveBehavior {
        case .tracksTouchLocationsWhenPanningAfterZoomChange:
            impl = impl1
        case .doesNotResetCameraAtEachFrame:
            impl = impl2
        default:
            impl = nil
        }

        impl?.handleGesture(gestureRecognizer, state: state)
    }
}

extension PinchGestureHandler: GestureHandlerDelegate {
    func gestureBegan(for gestureType: GestureType) {
        delegate?.gestureBegan(for: gestureType)
    }

    func gestureEnded(for gestureType: GestureType, willAnimate: Bool) {
        delegate?.gestureEnded(for: gestureType, willAnimate: willAnimate)
    }

    func animationEnded(for gestureType: GestureType) {
        delegate?.animationEnded(for: gestureType)
    }
}<|MERGE_RESOLUTION|>--- conflicted
+++ resolved
@@ -45,15 +45,11 @@
     }
 
     @objc private func handleGesture(_ gestureRecognizer: UIPinchGestureRecognizer) {
-<<<<<<< HEAD
         guard let view = gestureRecognizer.view else {
             return
         }
         let pinchMidpoint = panEnabled ? gestureRecognizer.location(in: view) : mapboxMap.anchor
-=======
         let effectiveBehavior: PinchGestureBehavior?
->>>>>>> a1b36f64
-
         let state = gestureRecognizer.state
 
         switch state {
@@ -61,7 +57,7 @@
             effectiveBehavior = behavior
             initialBehavior = behavior
         case .changed:
-<<<<<<< HEAD
+
             // UIPinchGestureRecognizer sends a .changed event when the number
             // of touches decreases from 2 to 1. If this happens, we pause our
             // gesture handling.
@@ -150,12 +146,7 @@
             didZoom = false
             didRotate = false
             delegate?.gestureEnded(for: .pinch, willAnimate: false)
-=======
             effectiveBehavior = initialBehavior
-        case .cancelled, .ended:
-            effectiveBehavior = initialBehavior
-            initialBehavior = nil
->>>>>>> a1b36f64
         default:
             effectiveBehavior = nil
         }
