import UIKit

public protocol GestureManagerDelegate: AnyObject {

    /// Informs the delegate that a gesture has begun.
    func gestureManager(_ gestureManager: GestureManager, didBegin gestureType: GestureType)

    /// Informs the delegate that a gesture has ended and whether there will be additional animations after the gesture
    /// has completed. Does not indicate whether gesture-based animations have completed.
    func gestureManager(_ gestureManager: GestureManager, didEnd gestureType: GestureType, willAnimate: Bool)

    /// Informs the delegate that animations triggered due to a gesture have ended.
    func gestureManager(_ gestureManager: GestureManager, didEndAnimatingFor gestureType: GestureType)
}

public final class GestureManager: GestureHandlerDelegate {

    /// Configuration options for the built-in gestures
    public var options: GestureOptions {
        set {
            panGestureRecognizer.isEnabled = newValue.panEnabled
            pinchGestureRecognizer.isEnabled = newValue.pinchEnabled
            pinchGestureHandler.rotateEnabled = newValue.pinchRotateEnabled
            pinchGestureHandler.behavior = newValue.pinchBehavior
            pitchGestureRecognizer.isEnabled = newValue.pitchEnabled
            doubleTapToZoomInGestureRecognizer.isEnabled = newValue.doubleTapToZoomInEnabled
            doubleTouchToZoomOutGestureRecognizer.isEnabled = newValue.doubleTouchToZoomOutEnabled
            quickZoomGestureRecognizer.isEnabled = newValue.quickZoomEnabled
            panGestureHandler.panMode = newValue.panMode
            panGestureHandler.decelerationFactor = newValue.panDecelerationFactor
            pinchGestureHandler.panEnabled = newValue.pinchPanEnabled
            pinchGestureHandler.rotateEnabled = newValue.pinchRotateEnabled
            doubleTapToZoomInGestureHandler.anchorOnTouch = newValue.doubleTouchToZoomAnchorOnTouch
            doubleTouchToZoomOutGestureHandler.anchorOnTouch = newValue.doubleTouchToZoomAnchorOnTouch
        }
        get {
            var gestureOptions = GestureOptions()
            gestureOptions.panEnabled = panGestureRecognizer.isEnabled
            gestureOptions.pinchEnabled = pinchGestureRecognizer.isEnabled
            gestureOptions.pinchRotateEnabled = pinchGestureHandler.rotateEnabled
            gestureOptions.pinchBehavior = pinchGestureHandler.behavior
            gestureOptions.pitchEnabled = pitchGestureRecognizer.isEnabled
            gestureOptions.doubleTapToZoomInEnabled = doubleTapToZoomInGestureRecognizer.isEnabled
            gestureOptions.doubleTouchToZoomOutEnabled = doubleTouchToZoomOutGestureRecognizer.isEnabled
            gestureOptions.quickZoomEnabled = quickZoomGestureRecognizer.isEnabled
            gestureOptions.panMode = panGestureHandler.panMode
            gestureOptions.panDecelerationFactor = panGestureHandler.decelerationFactor
            gestureOptions.pinchPanEnabled = pinchGestureHandler.panEnabled
            gestureOptions.pinchRotateEnabled = pinchGestureHandler.rotateEnabled
            gestureOptions.doubleTouchToZoomAnchorOnTouch = doubleTapToZoomInGestureHandler.anchorOnTouch
            gestureOptions.doubleTouchToZoomAnchorOnTouch = doubleTouchToZoomOutGestureHandler.anchorOnTouch
            return gestureOptions
        }
    }

    /// The gesture recognizer for the pan gesture
    public var panGestureRecognizer: UIGestureRecognizer {
        return panGestureHandler.gestureRecognizer
    }

    /// The gesture recognizer for the "pinch to zoom" gesture
    public var pinchGestureRecognizer: UIGestureRecognizer {
        return pinchGestureHandler.gestureRecognizer
    }

    /// The gesture recognizer for the pitch gesture
    public var pitchGestureRecognizer: UIGestureRecognizer {
        return pitchGestureHandler.gestureRecognizer
    }

    /// The gesture recognizer for the "double tap to zoom in" gesture
    public var doubleTapToZoomInGestureRecognizer: UIGestureRecognizer {
        return doubleTapToZoomInGestureHandler.gestureRecognizer
    }

    /// The gesture recognizer for the "double tap to zoom out" gesture
    public var doubleTouchToZoomOutGestureRecognizer: UIGestureRecognizer {
        return doubleTouchToZoomOutGestureHandler.gestureRecognizer
    }

    /// The gesture recognizer for the quickZoom gesture
    public var quickZoomGestureRecognizer: UIGestureRecognizer {
        return quickZoomGestureHandler.gestureRecognizer
    }

    /// The gesture recognizer for the single tap gesture
    /// - NOTE: The single tap gesture recognizer is primarily used to route tap events to the
    ///         `*AnnotationManager`s. You can add a target-action pair to this gesture recognizer
    ///         to be notified when a single tap occurs on the map.
    public var singleTapGestureRecognizer: UIGestureRecognizer {
        return singleTapGestureHandler.gestureRecognizer
    }

    /// Set this delegate to be called back if a gesture begins
    public weak var delegate: GestureManagerDelegate?

    private let panGestureHandler: PanGestureHandlerProtocol
<<<<<<< HEAD
private let pinchGestureHandler: PinchGestureHandler
=======
    private let pinchGestureHandler: PinchGestureHandlerProtocol
>>>>>>> a1b36f64
    private let pitchGestureHandler: GestureHandler
    private let doubleTapToZoomInGestureHandler: DoubleTapToZoomInGestureHandler
    private let doubleTouchToZoomOutGestureHandler: DoubleTouchToZoomOutGestureHandler
    private let quickZoomGestureHandler: GestureHandler
    private let singleTapGestureHandler: GestureHandler
    private let animationLockoutGestureHandler: GestureHandler
    private let mapboxMap: MapboxMapProtocol

    internal init(panGestureHandler: PanGestureHandlerProtocol,
<<<<<<< HEAD
                  pinchGestureHandler: PinchGestureHandler,
=======
                  pinchGestureHandler: PinchGestureHandlerProtocol,
>>>>>>> a1b36f64
                  pitchGestureHandler: GestureHandler,
                  doubleTapToZoomInGestureHandler: DoubleTapToZoomInGestureHandler,
                  doubleTouchToZoomOutGestureHandler: DoubleTouchToZoomOutGestureHandler,
                  quickZoomGestureHandler: GestureHandler,
                  singleTapGestureHandler: GestureHandler,
                  animationLockoutGestureHandler: GestureHandler,
                  mapboxMap: MapboxMapProtocol) {
        self.panGestureHandler = panGestureHandler
        self.pinchGestureHandler = pinchGestureHandler
        self.pitchGestureHandler = pitchGestureHandler
        self.doubleTapToZoomInGestureHandler = doubleTapToZoomInGestureHandler
        self.doubleTouchToZoomOutGestureHandler = doubleTouchToZoomOutGestureHandler
        self.quickZoomGestureHandler = quickZoomGestureHandler
        self.singleTapGestureHandler = singleTapGestureHandler
        self.animationLockoutGestureHandler = animationLockoutGestureHandler
        self.mapboxMap = mapboxMap

        panGestureHandler.delegate = self
        pinchGestureHandler.delegate = self
        pitchGestureHandler.delegate = self
        doubleTapToZoomInGestureHandler.delegate = self
        doubleTouchToZoomOutGestureHandler.delegate = self
        quickZoomGestureHandler.delegate = self
        singleTapGestureHandler.delegate = self

        pinchGestureHandler.gestureRecognizer.require(toFail: panGestureHandler.gestureRecognizer)
        pitchGestureHandler.gestureRecognizer.require(toFail: panGestureHandler.gestureRecognizer)
        quickZoomGestureHandler.gestureRecognizer.require(toFail: doubleTapToZoomInGestureHandler.gestureRecognizer)

        // Invoke the setter to ensure the defaults are synchronized
        self.options = GestureOptions()
    }

    internal func gestureBegan(for gestureType: GestureType) {
        mapboxMap.beginGesture()
        delegate?.gestureManager(self, didBegin: gestureType)
    }

    func gestureEnded(for gestureType: GestureType, willAnimate: Bool) {
        mapboxMap.endGesture()
        delegate?.gestureManager(self, didEnd: gestureType, willAnimate: willAnimate)
    }

    func animationEnded(for gestureType: GestureType) {
        delegate?.gestureManager(self, didEndAnimatingFor: gestureType)
    }
}<|MERGE_RESOLUTION|>--- conflicted
+++ resolved
@@ -95,11 +95,7 @@
     public weak var delegate: GestureManagerDelegate?
 
     private let panGestureHandler: PanGestureHandlerProtocol
-<<<<<<< HEAD
-private let pinchGestureHandler: PinchGestureHandler
-=======
     private let pinchGestureHandler: PinchGestureHandlerProtocol
->>>>>>> a1b36f64
     private let pitchGestureHandler: GestureHandler
     private let doubleTapToZoomInGestureHandler: DoubleTapToZoomInGestureHandler
     private let doubleTouchToZoomOutGestureHandler: DoubleTouchToZoomOutGestureHandler
@@ -109,11 +105,7 @@
     private let mapboxMap: MapboxMapProtocol
 
     internal init(panGestureHandler: PanGestureHandlerProtocol,
-<<<<<<< HEAD
-                  pinchGestureHandler: PinchGestureHandler,
-=======
                   pinchGestureHandler: PinchGestureHandlerProtocol,
->>>>>>> a1b36f64
                   pitchGestureHandler: GestureHandler,
                   doubleTapToZoomInGestureHandler: DoubleTapToZoomInGestureHandler,
                   doubleTouchToZoomOutGestureHandler: DoubleTouchToZoomOutGestureHandler,
