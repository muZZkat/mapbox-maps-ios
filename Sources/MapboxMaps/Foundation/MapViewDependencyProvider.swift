internal protocol MapViewDependencyProviderProtocol: AnyObject {
    func makeMetalView(frame: CGRect, device: MTLDevice?) -> MTKView
    func makeDisplayLink(window: UIWindow, target: Any, selector: Selector) -> DisplayLinkProtocol?
    func makeGestureManager(view: UIView,
                            mapboxMap: MapboxMapProtocol,
                            cameraAnimationsManager: CameraAnimationsManagerProtocol) -> GestureManager
    func makeLocationProducer(mayRequestWhenInUseAuthorization: Bool) -> LocationProducerProtocol
    func makeLocationManager(locationProducer: LocationProducerProtocol, style: StyleProtocol) -> LocationManager
}

internal final class MapViewDependencyProvider: MapViewDependencyProviderProtocol {
    func makeMetalView(frame: CGRect, device: MTLDevice?) -> MTKView {
        MTKView(frame: frame, device: device)
    }

    func makeDisplayLink(window: UIWindow, target: Any, selector: Selector) -> DisplayLinkProtocol? {
        window.screen.displayLink(withTarget: target, selector: selector)
    }

    func makePanGestureHandler(view: UIView,
                               mapboxMap: MapboxMapProtocol,
                               cameraAnimationsManager: CameraAnimationsManagerProtocol) -> PanGestureHandlerProtocol {
        let gestureRecognizer = UIPanGestureRecognizer()
        view.addGestureRecognizer(gestureRecognizer)
        return PanGestureHandler(
            gestureRecognizer: gestureRecognizer,
            mapboxMap: mapboxMap,
            cameraAnimationsManager: cameraAnimationsManager,
            dateProvider: DefaultDateProvider())
    }

    func makePinchGestureHandler(view: UIView,
<<<<<<< HEAD
                                 mapboxMap: MapboxMapProtocol) -> PinchGestureHandler {
=======
                                 mapboxMap: MapboxMapProtocol) -> PinchGestureHandlerProtocol {
>>>>>>> a1b36f64
        let gestureRecognizer = UIPinchGestureRecognizer()
        view.addGestureRecognizer(gestureRecognizer)
        return PinchGestureHandler(
            gestureRecognizer: gestureRecognizer,
            mapboxMap: mapboxMap)
    }

    func makePitchGestureHandler(view: UIView,
                                 mapboxMap: MapboxMapProtocol) -> GestureHandler {
        let gestureRecognizer = UIPanGestureRecognizer()
        view.addGestureRecognizer(gestureRecognizer)
        return PitchGestureHandler(
            gestureRecognizer: gestureRecognizer,
            mapboxMap: mapboxMap)
    }

    func makeDoubleTapToZoomInGestureHandler(view: UIView,
                                             mapboxMap: MapboxMapProtocol,
                                             cameraAnimationsManager: CameraAnimationsManagerProtocol) -> DoubleTapToZoomInGestureHandler {
        let gestureRecognizer = UITapGestureRecognizer()
        view.addGestureRecognizer(gestureRecognizer)
        return DoubleTapToZoomInGestureHandler(
            gestureRecognizer: gestureRecognizer,
            mapboxMap: mapboxMap,
            cameraAnimationsManager: cameraAnimationsManager)
    }

    func makeDoubleTouchToZoomOutGestureHandler(view: UIView,
                                                mapboxMap: MapboxMapProtocol,
                                                cameraAnimationsManager: CameraAnimationsManagerProtocol) -> DoubleTouchToZoomOutGestureHandler {
        let gestureRecognizer = UITapGestureRecognizer()
        view.addGestureRecognizer(gestureRecognizer)
        return DoubleTouchToZoomOutGestureHandler(
            gestureRecognizer: gestureRecognizer,
            mapboxMap: mapboxMap,
            cameraAnimationsManager: cameraAnimationsManager)
    }

    func makeQuickZoomGestureHandler(view: UIView,
                                     mapboxMap: MapboxMapProtocol) -> GestureHandler {
        let gestureRecognizer = UILongPressGestureRecognizer()
        view.addGestureRecognizer(gestureRecognizer)
        return QuickZoomGestureHandler(
            gestureRecognizer: gestureRecognizer,
            mapboxMap: mapboxMap)
    }

    func makeSingleTapGestureHandler(view: UIView,
                                     mapboxMap: MapboxMapProtocol) -> GestureHandler {
        let gestureRecognizer = UITapGestureRecognizer()
        view.addGestureRecognizer(gestureRecognizer)
        return SingleTapGestureHandler(gestureRecognizer: gestureRecognizer)
    }

    func makeAnimationLockoutGestureHandler(view: UIView,
                                            mapboxMap: MapboxMapProtocol,
                                            cameraAnimationsManager: CameraAnimationsManagerProtocol) -> GestureHandler {
        let gestureRecognizer = AnyTouchGestureRecognizer()
        view.addGestureRecognizer(gestureRecognizer)
        return AnimationLockoutGestureHandler(
            gestureRecognizer: gestureRecognizer,
            cameraAnimationsManager: cameraAnimationsManager)
    }

    func makeGestureManager(view: UIView,
                            mapboxMap: MapboxMapProtocol,
                            cameraAnimationsManager: CameraAnimationsManagerProtocol) -> GestureManager {
        return GestureManager(
            panGestureHandler: makePanGestureHandler(
                view: view,
                mapboxMap: mapboxMap,
                cameraAnimationsManager: cameraAnimationsManager),
            pinchGestureHandler: makePinchGestureHandler(
                view: view,
                mapboxMap: mapboxMap),
            pitchGestureHandler: makePitchGestureHandler(
                view: view,
                mapboxMap: mapboxMap),
            doubleTapToZoomInGestureHandler: makeDoubleTapToZoomInGestureHandler(
                view: view,
                mapboxMap: mapboxMap,
                cameraAnimationsManager: cameraAnimationsManager),
            doubleTouchToZoomOutGestureHandler: makeDoubleTouchToZoomOutGestureHandler(
                view: view,
                mapboxMap: mapboxMap,
                cameraAnimationsManager: cameraAnimationsManager),
            quickZoomGestureHandler: makeQuickZoomGestureHandler(
                view: view,
                mapboxMap: mapboxMap),
            singleTapGestureHandler: makeSingleTapGestureHandler(
                view: view,
                mapboxMap: mapboxMap),
            animationLockoutGestureHandler: makeAnimationLockoutGestureHandler(
                view: view,
                mapboxMap: mapboxMap,
                cameraAnimationsManager: cameraAnimationsManager),
            mapboxMap: mapboxMap)
    }

    func makeLocationProducer(mayRequestWhenInUseAuthorization: Bool) -> LocationProducerProtocol {
        let locationProvider = AppleLocationProvider()
        return LocationProducer(
            locationProvider: locationProvider,
            mayRequestWhenInUseAuthorization: mayRequestWhenInUseAuthorization)
    }

    func makeLocationManager(locationProducer: LocationProducerProtocol, style: StyleProtocol) -> LocationManager {
        let puckManager = PuckManager(
            puck2DProvider: { configuration in
                Puck2D(
                    configuration: configuration,
                    style: style,
                    locationProducer: locationProducer)
            },
            puck3DProvider: { configuration in
                Puck3D(
                    configuration: configuration,
                    style: style,
                    locationProducer: locationProducer)
            })

        return LocationManager(
            locationProducer: locationProducer,
            puckManager: puckManager)
    }
}<|MERGE_RESOLUTION|>--- conflicted
+++ resolved
@@ -30,11 +30,7 @@
     }
 
     func makePinchGestureHandler(view: UIView,
-<<<<<<< HEAD
-                                 mapboxMap: MapboxMapProtocol) -> PinchGestureHandler {
-=======
                                  mapboxMap: MapboxMapProtocol) -> PinchGestureHandlerProtocol {
->>>>>>> a1b36f64
         let gestureRecognizer = UIPinchGestureRecognizer()
         view.addGestureRecognizer(gestureRecognizer)
         return PinchGestureHandler(
